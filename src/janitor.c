/*
 * PgBouncer - Lightweight connection pooler for PostgreSQL.
 * 
 * Copyright (c) 2007-2009  Marko Kreen, Skype Technologies OÜ
 * 
 * Permission to use, copy, modify, and/or distribute this software for any
 * purpose with or without fee is hereby granted, provided that the above
 * copyright notice and this permission notice appear in all copies.
 * 
 * THE SOFTWARE IS PROVIDED "AS IS" AND THE AUTHOR DISCLAIMS ALL WARRANTIES
 * WITH REGARD TO THIS SOFTWARE INCLUDING ALL IMPLIED WARRANTIES OF
 * MERCHANTABILITY AND FITNESS. IN NO EVENT SHALL THE AUTHOR BE LIABLE FOR
 * ANY SPECIAL, DIRECT, INDIRECT, OR CONSEQUENTIAL DAMAGES OR ANY DAMAGES
 * WHATSOEVER RESULTING FROM LOSS OF USE, DATA OR PROFITS, WHETHER IN AN
 * ACTION OF CONTRACT, NEGLIGENCE OR OTHER TORTIOUS ACTION, ARISING OUT OF
 * OR IN CONNECTION WITH THE USE OR PERFORMANCE OF THIS SOFTWARE.
 */

/*
 * Periodic maintenance.
 */

#include "bouncer.h"

/* do full maintenance 3x per second */
static struct timeval full_maint_period = {0, USEC / 3};
static struct event full_maint_ev;

/* close all sockets in server list */
static void close_server_list(struct StatList *sk_list, const char *reason)
{
	struct List *item, *tmp;
	PgSocket *server;

	statlist_for_each_safe(item, sk_list, tmp) {
		server = container_of(item, PgSocket, head);
		disconnect_server(server, true, "%s", reason);
	}
}

static void close_client_list(struct StatList *sk_list, const char *reason)
{
	struct List *item, *tmp;
	PgSocket *client;

	statlist_for_each_safe(item, sk_list, tmp) {
		client = container_of(item, PgSocket, head);
		disconnect_client(client, true, "%s", reason);
	}
}

bool suspend_socket(PgSocket *sk, bool force_suspend)
{
	if (sk->suspended)
		return true;

	if (sbuf_is_empty(&sk->sbuf)) {
		if (sbuf_pause(&sk->sbuf))
			sk->suspended = 1;
	}

	if (sk->suspended || !force_suspend)
		return sk->suspended;

	if (is_server_socket(sk))
		disconnect_server(sk, true, "suspend_timeout");
	else
		disconnect_client(sk, true, "suspend_timeout");
	return true;
}

/* suspend all sockets in socket list */
static int suspend_socket_list(struct StatList *list, bool force_suspend)
{
	struct List *item, *tmp;
	PgSocket *sk;
	int active = 0;

	statlist_for_each_safe(item, list, tmp) {
		sk = container_of(item, PgSocket, head);
		if (!suspend_socket(sk, force_suspend))
			active++;
	}
	return active;
}

/* resume all suspended sockets in socket list */
static void resume_socket_list(struct StatList *list)
{
	struct List *item, *tmp;
	PgSocket *sk;

	statlist_for_each_safe(item, list, tmp) {
		sk = container_of(item, PgSocket, head);
		if (sk->suspended) {
			sk->suspended = 0;
			sbuf_continue(&sk->sbuf);
		}
	}
}

/* resume all suspended sockets in all pools */
static void resume_sockets(void)
{
	struct List *item;
	PgPool *pool;

	statlist_for_each(item, &pool_list) {
		pool = container_of(item, PgPool, head);
		if (pool->db->admin)
			continue;
		resume_socket_list(&pool->active_client_list);
		resume_socket_list(&pool->active_server_list);
		resume_socket_list(&pool->idle_server_list);
		resume_socket_list(&pool->used_server_list);
	}
}

/* resume pools and listen sockets */
void resume_all(void)
{
	resume_sockets();
	resume_pooler();
}

/*
 * send test/reset query to server if needed
 */
static void launch_recheck(PgPool *pool)
{
	const char *q = cf_server_check_query;
	bool need_check = true;
	PgSocket *server;
	bool res = true;

	/* find clean server */
	while (1) {
		server = first_socket(&pool->used_server_list);
		if (!server)
			return;
		if (server->ready)
			break;
		disconnect_server(server, true, "idle server got dirty");
	}

	/* is the check needed? */
	if (q == NULL || q[0] == 0)
		need_check = false;
	else if (cf_server_check_delay > 0) {
		usec_t now = get_cached_time();
		if (now - server->request_time < cf_server_check_delay)
			need_check = false;
	}

	if (need_check) {
		/* send test query, wait for result */
		slog_debug(server, "P: Checking: %s", q);
		change_server_state(server, SV_TESTED);
		SEND_generic(res, server, 'Q', "s", q);
		if (!res)
			disconnect_server(server, false, "test query failed");
	} else
		/* make immediately available */
		release_server(server);
}

/*
 * make servers available
 */
static void per_loop_activate(PgPool *pool)
{
	struct List *item, *tmp;
	PgSocket *client;

	/* see if any server have been freed */
	statlist_for_each_safe(item, &pool->waiting_client_list, tmp) {
		client = container_of(item, PgSocket, head);
		if (!statlist_empty(&pool->idle_server_list)) {

			/* db not fully initialized after reboot */
			if (client->wait_for_welcome && !pool->welcome_msg_ready) {
				launch_new_connection(pool);
				continue;
			}

			/* there is a ready server already */
			activate_client(client);
		} else if (!statlist_empty(&pool->tested_server_list)) {
			/* some connections are in testing process */
			break;
		} else if (!statlist_empty(&pool->used_server_list)) {
			/* ask for more connections to be tested */
			launch_recheck(pool);
			break;
		} else {
			/* not enough connections */
			launch_new_connection(pool);
			break;
		}
	}
}

/*
 * pause active clients
 */
static int per_loop_pause(PgPool *pool)
{
	int active = 0;

	if (pool->db->admin)
		return 0;

	close_server_list(&pool->idle_server_list, "pause mode");
	close_server_list(&pool->used_server_list, "pause mode");
	close_server_list(&pool->new_server_list, "pause mode");

	active += statlist_count(&pool->active_server_list);
	active += statlist_count(&pool->tested_server_list);

	return active;
}

/*
 * suspend active clients and servers
 */
static int per_loop_suspend(PgPool *pool, bool force_suspend)
{
	int active = 0;

	if (pool->db->admin)
		return 0;

	active += suspend_socket_list(&pool->active_client_list, force_suspend);

	/* this list is unsuspendable, but still need force_suspend and counting */
	active += suspend_socket_list(&pool->waiting_client_list, force_suspend);
	if (active)
		per_loop_activate(pool);

	if (!active) {
		active += suspend_socket_list(&pool->active_server_list, force_suspend);
		active += suspend_socket_list(&pool->idle_server_list, force_suspend);

		/* as all clients are done, no need for them */
		close_server_list(&pool->tested_server_list, "close unsafe file descriptors on suspend");
		close_server_list(&pool->used_server_list, "close unsafe file descriptors on suspend");
	}

	return active;
}

/*
 * this function is called for each event loop.
 */
void per_loop_maint(void)
{
	struct List *item;
	PgPool *pool;
	int active = 0;
	int partial_pause = 0;
	bool force_suspend = false;

	if (cf_pause_mode == P_SUSPEND && cf_suspend_timeout > 0) {
		usec_t stime = get_cached_time() - g_suspend_start;
		if (stime >= cf_suspend_timeout)
			force_suspend = true;
	}

	statlist_for_each(item, &pool_list) {
		pool = container_of(item, PgPool, head);
		if (pool->db->admin)
			continue;
		switch (cf_pause_mode) {
		case P_NONE:
			if (pool->db->db_paused) {
				partial_pause = 1;
				active += per_loop_pause(pool);
			} else
				per_loop_activate(pool);
			break;
		case P_PAUSE:
			active += per_loop_pause(pool);
			break;
		case P_SUSPEND:
			active += per_loop_suspend(pool, force_suspend);
			break;
		}
	}

	switch (cf_pause_mode) {
	case P_SUSPEND:
		if (force_suspend) {
			close_client_list(&login_client_list, "suspend_timeout");
		} else
			active += statlist_count(&login_client_list);
	case P_PAUSE:
		if (!active)
			admin_pause_done();
		break;
	case P_NONE:
		if (partial_pause && !active)
			admin_pause_done();
		break;
	}
}

/* maintaining clients in pool */
static void pool_client_maint(PgPool *pool)
{
	struct List *item, *tmp;
	usec_t now = get_cached_time();
	PgSocket *client;
	usec_t age;

	/* force client_idle_timeout */
	if (cf_client_idle_timeout > 0) {
		statlist_for_each_safe(item, &pool->active_client_list, tmp) {
			client = container_of(item, PgSocket, head);
			Assert(client->state == CL_ACTIVE);
			if (client->link)
				continue;
			if (now - client->request_time > cf_client_idle_timeout)
				disconnect_client(client, true, "client_idle_timeout");
		}
	}

	/* force timeouts for waiting queries */
	if (cf_query_timeout > 0 || cf_query_wait_timeout > 0) {
		statlist_for_each_safe(item, &pool->waiting_client_list, tmp) {
			client = container_of(item, PgSocket, head);
			Assert(client->state == CL_WAITING);
			if (client->query_start == 0) {
				age = now - client->request_time;
				//log_warning("query_start==0");
			} else
				age = now - client->query_start;

			if (cf_query_timeout > 0 && age > cf_query_timeout)
				disconnect_client(client, true, "query_timeout");
			else if (cf_query_wait_timeout > 0 && age > cf_query_wait_timeout)
				disconnect_client(client, true, "query_wait_timeout");
		}
	}

	/* apply client_login_timeout to clients waiting for welcome pkt */
	if (cf_client_login_timeout > 0 && !pool->welcome_msg_ready) {
		statlist_for_each_safe(item, &pool->waiting_client_list, tmp) {
			client = container_of(item, PgSocket, head);
			if (!client->wait_for_welcome)
				continue;
			age = now - client->connect_time;
			if (age > cf_client_login_timeout)
				disconnect_client(client, true, "client_login_timeout (server down)");
		}
	}
}

static void check_unused_servers(PgPool *pool, struct StatList *slist, bool idle_test)
{
	usec_t now = get_cached_time();
	struct List *item, *tmp;
	usec_t idle, age;
	PgSocket *server;
	usec_t lifetime_kill_gap = 0;

	/*
	 * Calculate the time that disconnects because of server_lifetime
	 * must be separated.  This avoids the need to re-launch lot
	 * of connections together.
	 */
	if (pool->db->pool_size > 0)
		lifetime_kill_gap = cf_server_lifetime / pool->db->pool_size;

	/* disconnect idle servers if needed */
	statlist_for_each_safe(item, slist, tmp) {
		server = container_of(item, PgSocket, head);

		age = now - server->connect_time;
		idle = now - server->request_time;

		if (server->close_needed) {
			disconnect_server(server, true, "database configuration changed");
		} else if (server->state == SV_IDLE && !server->ready) {
			disconnect_server(server, true, "SV_IDLE server got dirty");
		} else if (server->state == SV_USED && !server->ready) {
			disconnect_server(server, true, "SV_USED server got dirty");
		} else if (cf_server_idle_timeout > 0 && idle > cf_server_idle_timeout) {
			disconnect_server(server, true, "server idle timeout");
		} else if (age >= cf_server_lifetime) {
			if (pool->last_lifetime_disconnect + lifetime_kill_gap <= now) {
				disconnect_server(server, true, "server lifetime over");
				pool->last_lifetime_disconnect = now;
			}
		} else if (cf_pause_mode == P_PAUSE) {
			disconnect_server(server, true, "pause mode");
		} else if (idle_test && *cf_server_check_query) {
			if (idle > cf_server_check_delay)
				change_server_state(server, SV_USED);
		}
	}
}

/*
 * Check pool size, close conns if too many.  Makes pooler
 * react faster to the case when admin decreased pool size.
 */
static void check_pool_size(PgPool *pool)
{
	PgSocket *server;
	int cur = statlist_count(&pool->active_server_list)
		+ statlist_count(&pool->idle_server_list)
		+ statlist_count(&pool->used_server_list)
		+ statlist_count(&pool->tested_server_list);
		
		/* cancel pkt may create new srv conn without
		 * taking pool_size into account
		 *
		 * statlist_count(&pool->new_server_list)
		 */

	int many = cur - (pool->db->pool_size + pool->db->res_pool_size);

	Assert(pool->db->pool_size >= 0);

	while (many > 0) {
		server = first_socket(&pool->used_server_list);
		if (!server)
			server = first_socket(&pool->idle_server_list);
		if (!server)
			break;
		disconnect_server(server, true, "too many servers in the pool");
		many--;
		cur--;
	}

	/* launch extra connections to satisfy min_pool_size */
	if (cur < cf_min_pool_size &&
	    cur < pool->db->pool_size &&
	    cf_pause_mode == P_NONE &&
	    cf_reboot == 0 &&
	    pool_client_count(pool) > 0)
	{
		log_debug("Launching new connection to satisfy min_pool_size");
		launch_new_connection(pool);
	}
}

/* maintain servers in a pool */
static void pool_server_maint(PgPool *pool)
{
	struct List *item, *tmp;
	usec_t age, now = get_cached_time();
	PgSocket *server;

	/* find and disconnect idle servers */
	check_unused_servers(pool, &pool->used_server_list, 0);
	check_unused_servers(pool, &pool->tested_server_list, 0);
	check_unused_servers(pool, &pool->idle_server_list, 1);

	/* where query got did not get answer in query_timeout */
	if (cf_query_timeout > 0 || cf_idle_transaction_timeout > 0) {
		statlist_for_each_safe(item, &pool->active_server_list, tmp) {
			server = container_of(item, PgSocket, head);
			Assert(server->state == SV_ACTIVE);
			if (server->ready)
				continue;
			age = now - server->link->request_time;
			if (cf_query_timeout > 0 && age > cf_query_timeout) {
				disconnect_server(server, true, "query timeout");
			} else if (cf_idle_transaction_timeout > 0 &&
				   server->idle_tx &&
				   age > cf_idle_transaction_timeout)
			{
				disconnect_server(server, true, "idle transaction timeout");
			}
		}
	}

	/* find connections that got connect, but could not log in */
	if (cf_server_connect_timeout > 0) {
		statlist_for_each_safe(item, &pool->new_server_list, tmp) {
			server = container_of(item, PgSocket, head);
			Assert(server->state == SV_LOGIN);

			age = now - server->connect_time;
			if (age > cf_server_connect_timeout)
				disconnect_server(server, true, "connect timeout");
		}
	}

	check_pool_size(pool);
}

static void cleanup_client_logins(void)
{
	struct List *item, *tmp;
	PgSocket *client;
	usec_t age;
	usec_t now = get_cached_time();

	if (cf_client_login_timeout <= 0)
		return;

	statlist_for_each_safe(item, &login_client_list, tmp) {
		client = container_of(item, PgSocket, head);
		age = now - client->connect_time;
		if (age > cf_client_login_timeout)
			disconnect_client(client, true, "client_login_timeout");
	}
}

static void kill_database(PgDatabase *db);
static void cleanup_inactive_autodatabases(void)
{
	struct List *item, *tmp;
	PgDatabase *db;
	usec_t age;
	usec_t now = get_cached_time();

	if (cf_autodb_idle_timeout <= 0)
		return;

	/* now kill the old ones */
	statlist_for_each_safe(item, &autodatabase_idle_list, tmp) {
		db = container_of(item, PgDatabase, head);
		age = now - db->inactive_time;
		if (age > cf_autodb_idle_timeout) 
			kill_database(db);
		else
			break;
	}
}

/* full-scale maintenance, done only occasionally */
static void do_full_maint(int sock, short flags, void *arg)
{
	struct List *item, *tmp;
	PgPool *pool;
	PgDatabase *db;

	static unsigned int seq;
	seq++;

	/*
	 * Avoid doing anything that may surprise other pgbouncer.
	 */
	if (cf_pause_mode == P_SUSPEND)
		goto skip_maint;

	statlist_for_each_safe(item, &pool_list, tmp) {
		pool = container_of(item, PgPool, head);
		if (pool->db->admin)
			continue;
		pool_server_maint(pool);
		pool_client_maint(pool);
<<<<<<< HEAD

		/* is autodb active? */
		if (pool->db->db_auto && pool->db->inactive_time == 0) {
			if (pool_client_count(pool) > 0 || pool_server_count(pool) > 0)
				pool->db->active_stamp = seq;
		}
	}

	/* find inactive autodbs */
	statlist_for_each_safe(item, &database_list, tmp) {
		db = container_of(item, PgDatabase, head);
		if (db->db_auto && db->inactive_time == 0) {
			if (db->active_stamp == seq)
				continue;
			db->inactive_time = get_cached_time();
			statlist_remove(&database_list, &db->head);
			statlist_append(&autodatabase_idle_list, &db->head);
=======
		if (pool->db->db_auto && pool->db->inactive_time == 0 &&
				pool->db->db_paused == 0 &&
				pool_client_count(pool) == 0 && pool_server_count(pool) == 0 ) {
			pool->db->inactive_time = get_cached_time();
			statlist_remove(&database_list, &pool->db->head);
			statlist_append(&autodatabase_idle_list, &pool->db->head);
>>>>>>> 22c621a2
		}
	}

	cleanup_inactive_autodatabases();

	cleanup_client_logins();

	if (cf_shutdown == 1 && get_active_server_count() == 0) {
		log_info("server connections dropped, exiting");
		cf_shutdown = 2;
		event_loopbreak();
		return;
	}

	if (cf_auth_type >= AUTH_TRUST)
		loader_users_check();

	adns_zone_cache_maint(adns);

skip_maint:
	safe_evtimer_add(&full_maint_ev, &full_maint_period);
}

/* first-time initializtion */
void janitor_setup(void)
{
	/* launch maintenance */
	evtimer_set(&full_maint_ev, do_full_maint, NULL);
	safe_evtimer_add(&full_maint_ev, &full_maint_period);
}

void kill_pool(PgPool *pool)
{
	const char *reason = "database removed";

	close_client_list(&pool->active_client_list, reason);
	close_client_list(&pool->waiting_client_list, reason);
	close_client_list(&pool->cancel_req_list, reason);

	close_server_list(&pool->active_server_list, reason);
	close_server_list(&pool->idle_server_list, reason);
	close_server_list(&pool->used_server_list, reason);
	close_server_list(&pool->tested_server_list, reason);
	close_server_list(&pool->new_server_list, reason);

	pktbuf_free(pool->welcome_msg);

	list_del(&pool->map_head);
	statlist_remove(&pool_list, &pool->head);
	varcache_clean(&pool->orig_vars);
	slab_free(pool_cache, pool);
}

static void kill_database(PgDatabase *db)
{
	PgPool *pool;
	struct List *item, *tmp;

	log_warning("dropping database '%s' as it does not exist anymore or inactive auto-database", db->name);

	statlist_for_each_safe(item, &pool_list, tmp) {
		pool = container_of(item, PgPool, head);
		if (pool->db == db)
			kill_pool(pool);
	}
	pktbuf_free(db->startup_params);
	if (db->forced_user)
		slab_free(user_cache, db->forced_user);
	if (db->connect_query)
		free((void *)db->connect_query);
	if (db->inactive_time)
		statlist_remove(&autodatabase_idle_list, &db->head);
	else
		statlist_remove(&database_list, &db->head);
	slab_free(db_cache, db);
}

/* as [pgbouncer] section can be loaded after databases,
   there's need for review */
void config_postprocess(void)
{
	struct List *item, *tmp;
	PgDatabase *db;

	statlist_for_each_safe(item, &database_list, tmp) {
		db = container_of(item, PgDatabase, head);
		if (db->db_dead) {
			kill_database(db);
			continue;
		}
		if (db->pool_size < 0)
			db->pool_size = cf_default_pool_size;
		if (db->res_pool_size < 0)
			db->res_pool_size = cf_res_pool_size;
	}
}
<|MERGE_RESOLUTION|>--- conflicted
+++ resolved
@@ -523,6 +523,8 @@
 	/* now kill the old ones */
 	statlist_for_each_safe(item, &autodatabase_idle_list, tmp) {
 		db = container_of(item, PgDatabase, head);
+		if (db->db_paused)
+			continue;
 		age = now - db->inactive_time;
 		if (age > cf_autodb_idle_timeout) 
 			kill_database(db);
@@ -553,7 +555,6 @@
 			continue;
 		pool_server_maint(pool);
 		pool_client_maint(pool);
-<<<<<<< HEAD
 
 		/* is autodb active? */
 		if (pool->db->db_auto && pool->db->inactive_time == 0) {
@@ -571,14 +572,6 @@
 			db->inactive_time = get_cached_time();
 			statlist_remove(&database_list, &db->head);
 			statlist_append(&autodatabase_idle_list, &db->head);
-=======
-		if (pool->db->db_auto && pool->db->inactive_time == 0 &&
-				pool->db->db_paused == 0 &&
-				pool_client_count(pool) == 0 && pool_server_count(pool) == 0 ) {
-			pool->db->inactive_time = get_cached_time();
-			statlist_remove(&database_list, &pool->db->head);
-			statlist_append(&autodatabase_idle_list, &pool->db->head);
->>>>>>> 22c621a2
 		}
 	}
 
